import asyncio
import logging
from textwrap import dedent

from markdown import markdown
from opsdroid.constraints import constrain_connectors
from opsdroid.matchers import match_regex
from opsdroid.events import (JoinRoom, Message, NewRoom, OpsdroidStarted,
                             RoomDescription, UserInvite)

from .constraints import ignore_appservice_users, admin_command

_LOGGER = logging.getLogger(__name__)


class PicardCommands:
    @match_regex("!help")
    @ignore_appservice_users
    async def on_help(self, message):
        help_text = dedent(f"""\
        Hi {message.user}! Here are the commands you can use in the chat. Please use these commands in a private chat with the bot, to avoid spamming other users.

        * `!help`: show this help message
        * `!createroom (name of new room) "[topic of new room, optional]"`: make a new room (on both matrix and slack). On the matrix side, this is the only way to make a new room, because it will be automatically added to the community and bridged to slack. From the slack side, you can either run this command or create the room normally through the UI, both will work correctly on the matrix side.
        """)

        if message.connector is self.matrix_connector:
            help_text += dedent("""\

            These additional commands are only available here on the matrix side:

            * `!inviteall`: make the bot invite you to all rooms currently in the community
            * `!autoinvite` / `!autoinvite disable`: Switch on/off automatic invitations to new rooms when they are created
            """)

            help_text = markdown(help_text)

        return await message.respond(help_text)

    @match_regex("!inviteall")
    @constrain_connectors("matrix")
    @ignore_appservice_users
    async def on_invite_all(self, message):
        rooms = await self.get_all_community_rooms()
        for r in rooms:
            await message.respond(UserInvite(user=message.raw_event['sender'],
                                             target=r,
                                             connector=self.matrix_connector))

    @match_regex("!autoinvite")
    @constrain_connectors("matrix")
    @ignore_appservice_users
    async def on_auto_invite(self, message):
        sender = message.raw_event['sender']
        users = await self.opsdroid.memory.get("autoinvite_users") or []
        if sender in users:
            return await message.respond("You already have autoinvite enabled.")
        users.append(sender)
        await self.opsdroid.memory.put("autoinvite_users", users)

        return await message.respond(
            "You will be invited to all future rooms. Use !inviteall to get invites to existing rooms.")

    @match_regex("!autoinvite disable")
    @constrain_connectors("matrix")
    @ignore_appservice_users
    async def on_disable_auto_invite(self, message):
        sender = message.raw_event['sender']
        users = await self.opsdroid.memory.get("autoinvite_users") or []
        if sender not in users:
            return await message.respond("You do not have autoinvite enabled.")
        users.remove(sender)
        await self.opsdroid.memory.put("autoinvite_users", users)

        return await message.respond("Autoinvite disabled.")

    @match_regex("!createroom (?P<name>.+?)(?P<topic> .+)?")
    @ignore_appservice_users
    async def on_create_room_command(self, message):
        await message.respond('Creating room please wait, this takes a little while...')

        name, topic = (message.regex['name'],
                       message.regex['topic'])

        is_public = self.config.get("make_public", False)
        matrix_room_id = await self.create_new_matrix_room()

        await self.configure_new_matrix_room_pre_bridge(matrix_room_id, is_public)

        async with self._slack_channel_lock:
            # Create the corresponding slack channel
            slack_channel_id = await self.create_slack_channel(name)

            # Just to make sure we get the slack new room event
            await asyncio.sleep(0.1)

        # Link the two rooms
        await self.link_room(matrix_room_id, slack_channel_id)

        # Setup the matrix room
        matrix_room_alias = await self.configure_new_matrix_room_post_bridge(
            matrix_room_id, name, topic)

        # Set the description of the slack channel
        await self.set_slack_channel_description(slack_channel_id, topic)

        # Invite Command User
        if message.connector is self.matrix_connector:
            user = message.raw_event['sender']
            target = matrix_room_id
            command_room = message.target

            await self.opsdroid.send(UserInvite(target=target,
                                                user=user,
                                                connector=message.connector))

        elif message.connector is self.slack_connector:
            user = message.raw_event['user']
            target = slack_channel_id
            command_room = await self.matrix_room_id_from_slack_channel_name(message.target)

            await self.invite_user_to_slack_channel(slack_channel_id, user)

        # Inform users about the new room/channel
        pill = f'<a href="https://matrix.to/#/{matrix_room_alias}">{matrix_room_alias}</a>'
        await self.opsdroid.send(Message(f"Created a new room: {pill}",
                                         target=command_room,
                                         connector=self.matrix_connector))

        await self.announce_new_room(matrix_room_alias, message.user, topic)

        return matrix_room_id

    @match_regex('!welcomeall')
    @ignore_appservice_users
    async def on_welcome_all(self, message):
        """Send the appropriate welcome message to all current users"""
        # matrix_users = await self.get_all_community_users()
        # for user in matrix_users:
        #     await self.send_matrix_welcome_message(user)

        slack_users = await self.get_all_slack_users()
        for user in slack_users:
<<<<<<< HEAD
            await self.send_slack_welcome_message()


    @match_regex("!skip (?P<flag>\w+)")
    @constrain_connectors("matrix")
    @ignore_appservice_users
    async def room_skip(self, message):
        return await self.room_skip_command(message, True)

    @match_regex("!unskip (?P<flag>\w+)")
    @constrain_connectors("matrix")
    @ignore_appservice_users
    async def room_unskip(self, message):
        return await self.room_skip_command(message, False)

    async def room_skip_command(self, message, skip):
        sender = message.raw_event['sender']
        if sender not in self.config['users_as_admin']:
            await message.respond("You are not authorised to perform this action.")
            return

        matrix_room_id = message.target
        flag = message.regex['flag']

        flags = ("name", "description", "avatar")
        if flag not in flags:
            await message.respond(f"The skip argument must be one of {flags}, not {flag}")

        with self.memory[matrix_room_id]:
            options = await self.opsdroid.memory.get("picard.options") or {}

        options.update({f"skip_room_{flag}": skip})

        with self.memory[matrix_room_id]:
            await self.opsdroid.memory.put("picard.options", options)

        await message.respond("Your room settings have been updated.")
=======
            room_id = await self.slacker_bot_client.im.open(user)
            await self.send_slack_welcome_message(room_id)
>>>>>>> 526c22e5
<|MERGE_RESOLUTION|>--- conflicted
+++ resolved
@@ -135,13 +135,12 @@
     @ignore_appservice_users
     async def on_welcome_all(self, message):
         """Send the appropriate welcome message to all current users"""
-        # matrix_users = await self.get_all_community_users()
-        # for user in matrix_users:
-        #     await self.send_matrix_welcome_message(user)
+        matrix_users = await self.get_all_community_users()
+        for user in matrix_users:
+            await self.send_matrix_welcome_message(user)
 
         slack_users = await self.get_all_slack_users()
         for user in slack_users:
-<<<<<<< HEAD
             await self.send_slack_welcome_message()
 
 
@@ -178,8 +177,4 @@
         with self.memory[matrix_room_id]:
             await self.opsdroid.memory.put("picard.options", options)
 
-        await message.respond("Your room settings have been updated.")
-=======
-            room_id = await self.slacker_bot_client.im.open(user)
-            await self.send_slack_welcome_message(room_id)
->>>>>>> 526c22e5
+        await message.respond("Your room settings have been updated.")